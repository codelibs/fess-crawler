/*
 * Copyright 2004-2013 the Seasar Foundation and the Others.
 *
 * Licensed under the Apache License, Version 2.0 (the "License");
 * you may not use this file except in compliance with the License.
 * You may obtain a copy of the License at
 *
 *     http://www.apache.org/licenses/LICENSE-2.0
 *
 * Unless required by applicable law or agreed to in writing, software
 * distributed under the License is distributed on an "AS IS" BASIS,
 * WITHOUT WARRANTIES OR CONDITIONS OF ANY KIND,
 * either express or implied. See the License for the specific language
 * governing permissions and limitations under the License.
 */
package org.seasar.robot.entity;

import java.util.ArrayList;
import java.util.LinkedHashMap;
import java.util.List;
import java.util.Map;
import java.util.regex.Pattern;

import org.seasar.robot.Constants;

public class RobotsTxt {
    private static final String ALL_BOTS = "*";

    protected final Map<Pattern, Directive> directiveMap =
        new LinkedHashMap<Pattern, Directive>();

    private final List<String> sitemapList = new ArrayList<String>();

    public boolean allows(final String path, final String userAgent) {
        final Directive directive = getMatchedDirective(userAgent);
        if (directive == null) {
            return true;
        }
        return directive.allows(path);
    }

    public int getCrawlDelay(final String userAgent) {
        final Directive directive = getMatchedDirective(userAgent);
        if (directive == null) {
            return 0;
        }
        return directive.getCrawlDelay();
    }

    public Directive getMatchedDirective(final String userAgent) {
        final String target;
        if (userAgent == null) {
            target = Constants.EMPTY_STRING;
        } else {
            target = userAgent;
        }

        int maxUaLength = -1;
        Directive matchedDirective = null;
        for (final Map.Entry<Pattern, Directive> entry : directiveMap
            .entrySet()) {
            if (entry.getKey().matcher(target).find()) {
                final Directive directive = entry.getValue();
                final String ua = directive.getUserAgent();
                int uaLength = 0;
                if (!ALL_BOTS.equals(ua)) {
                    uaLength = ua.length();
                }
                if (uaLength > maxUaLength) {
                    matchedDirective = directive;
                    maxUaLength = uaLength;
                }
            }
        }

        return matchedDirective;
    }

    public Directive getDirective(final String userAgent) {
        return directiveMap.get(userAgent);
    }

    public void addDirective(final Directive directive) {
        directiveMap.put(Pattern.compile(
            directive.getUserAgent().replace("*", ".*"),
            Pattern.CASE_INSENSITIVE), directive);
    }

    public void addSitemap(final String url) {
        sitemapList.add(url);
    }

    public String[] getSitemaps() {
        return sitemapList.toArray(new String[sitemapList.size()]);
    }

    public static class Directive {
        private final String userAgent;

        private int crawlDelay;

        private final List<String> allowedPaths = new ArrayList<String>();

        private final List<String> disallowedPaths = new ArrayList<String>();

        public Directive(final String userAgent) {
            this.userAgent = userAgent;
        }

        public void setCrawlDelay(final int crawlDelay) {
            this.crawlDelay = crawlDelay;
        }

        public int getCrawlDelay() {
            return crawlDelay;
        }

        public String getUserAgent() {
            return userAgent;
        }

        public boolean allows(final String path) {
            for (final String allowedPath : allowedPaths) {
                if (path.startsWith(allowedPath)) {
                    return true;
                }
            }
            for (final String disallowedPath : disallowedPaths) {
                if (path.startsWith(disallowedPath)) {
                    return false;
                }
            }
            return true;
        }

        public void addAllow(final String path) {
            allowedPaths.add(path);
        }

        public void addDisallow(final String path) {
            disallowedPaths.add(path);
        }

        public String[] getAllows() {
            return allowedPaths.toArray(new String[allowedPaths.size()]);
        }

        public String[] getDisallows() {
            return disallowedPaths.toArray(new String[disallowedPaths.size()]);
        }
    }

<<<<<<< HEAD
=======
    @Override
    public String toString() {
        return "RobotsTxt [agentsToDirectives=" + agentsToDirectives + "]";
    }
>>>>>>> 69413187
}<|MERGE_RESOLUTION|>--- conflicted
+++ resolved
@@ -150,11 +150,10 @@
         }
     }
 
-<<<<<<< HEAD
-=======
     @Override
     public String toString() {
-        return "RobotsTxt [agentsToDirectives=" + agentsToDirectives + "]";
+        return "RobotsTxt [directiveMap=" + directiveMap + ", sitemapList="
+            + sitemapList + "]";
     }
->>>>>>> 69413187
+
 }